--- conflicted
+++ resolved
@@ -20,15 +20,9 @@
 #
 # We also want to test with and without slycot
 env:
-<<<<<<< HEAD
-  - SCIPY=0.19.1 SLYCOT=
-  - SCIPY=1.0.0 SLYCOT=
-  - SCIPY=1.0.0 SLYCOT=slycot
-=======
   - SCIPY=scipy SLYCOT=slycot		# default, with slycot
   - SCIPY=scipy SLYCOT=			# default, w/out slycot
   - SCIPY="scipy==0.19.1" SLYCOT=	# legacy support, w/out slycot
->>>>>>> b6e378ff
 
 # install required system libraries
 before_install:
@@ -64,18 +58,6 @@
 
 # Install packages
 install:
-<<<<<<< HEAD
-  # Install the desired version of SciPy first
-  - conda install scipy==$SCIPY
-  # Install slycot dependencies, then slycot from source
-  - conda install gcc
-  - git clone https://github.com/python-control/Slycot.git slycot
-  - cd slycot; python setup.py install; cd ..
-  # Remaining dependencies for python-control
-  - conda install matplotlib
-  # Don't use conda for installation of control library [preserves scipy]
-  - python setup.py install
-=======
   # Install packages needed by python-control
   - conda install $SCIPY matplotlib
   # Build slycot from source
@@ -85,7 +67,6 @@
       git clone https://github.com/python-control/Slycot.git slycot;
       cd slycot; python setup.py install; cd ..;
     fi
->>>>>>> b6e378ff
 
 # command to run tests
 script:
