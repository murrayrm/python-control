--- conflicted
+++ resolved
@@ -127,11 +127,7 @@
         if PrintGain:
             click_point, = ax.plot([0], [0],color='k',markersize = 0,marker='s',zorder=20)
             f.canvas.mpl_connect(
-<<<<<<< HEAD
                 'button_release_event', partial(_RLFeedbackClicks, sys=sys,fig=f,point=click_point))
-=======
-                'button_release_event', partial(_RLFeedbackClicks, sys=sys))
->>>>>>> 4286329d
 
         # plot open loop poles
         poles = array(denp.r)
