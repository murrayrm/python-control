"""xferfcn.py

Transfer function representation and functions.

This file contains the TransferFunction class and also functions
that operate on transfer functions.  This is the primary representation
for the python-control library.
"""

# Python 3 compatibility (needs to go here)
from __future__ import print_function
from __future__ import division

"""Copyright (c) 2010 by California Institute of Technology
All rights reserved.

Redistribution and use in source and binary forms, with or without
modification, are permitted provided that the following conditions
are met:

1. Redistributions of source code must retain the above copyright
   notice, this list of conditions and the following disclaimer.

2. Redistributions in binary form must reproduce the above copyright
   notice, this list of conditions and the following disclaimer in the
   documentation and/or other materials provided with the distribution.

3. Neither the name of the California Institute of Technology nor
   the names of its contributors may be used to endorse or promote
   products derived from this software without specific prior
   written permission.

THIS SOFTWARE IS PROVIDED BY THE COPYRIGHT HOLDERS AND CONTRIBUTORS
"AS IS" AND ANY EXPRESS OR IMPLIED WARRANTIES, INCLUDING, BUT NOT
LIMITED TO, THE IMPLIED WARRANTIES OF MERCHANTABILITY AND FITNESS
FOR A PARTICULAR PURPOSE ARE DISCLAIMED.  IN NO EVENT SHALL CALTECH
OR THE CONTRIBUTORS BE LIABLE FOR ANY DIRECT, INDIRECT, INCIDENTAL,
SPECIAL, EXEMPLARY, OR CONSEQUENTIAL DAMAGES (INCLUDING, BUT NOT
LIMITED TO, PROCUREMENT OF SUBSTITUTE GOODS OR SERVICES; LOSS OF
USE, DATA, OR PROFITS; OR BUSINESS INTERRUPTION) HOWEVER CAUSED AND
ON ANY THEORY OF LIABILITY, WHETHER IN CONTRACT, STRICT LIABILITY,
OR TORT (INCLUDING NEGLIGENCE OR OTHERWISE) ARISING IN ANY WAY OUT
OF THE USE OF THIS SOFTWARE, EVEN IF ADVISED OF THE POSSIBILITY OF
SUCH DAMAGE.

Author: Richard M. Murray
Date: 24 May 09
Revised: Kevin K. Chen, Dec 10

$Id$

"""

# External function declarations
import numpy as np
from numpy import angle, array, empty, finfo, ndarray, ones, \
    polyadd, polymul, polyval, roots, sqrt, zeros, squeeze, exp, pi, \
    where, delete, real, poly, nonzero
import scipy as sp
from scipy.signal import tf2zpk, zpk2tf, cont2discrete
from scipy.signal import TransferFunction as signalTransferFunction
from copy import deepcopy
from warnings import warn
from itertools import chain
from re import sub
from .lti import LTI, common_timebase, isdtime
from . import config

__all__ = ['TransferFunction', 'tf', 'ss2tf', 'tfdata']


# Define module default parameter values
_xferfcn_defaults = {}

class TransferFunction(LTI):
    """TransferFunction(num, den[, dt])

    A class for representing transfer functions

    The TransferFunction class is used to represent systems in transfer
    function form.

    The main data members are 'num' and 'den', which are 2-D lists of arrays
    containing MIMO numerator and denominator coefficients.  For example,

    >>> num[2][5] = numpy.array([1., 4., 8.])

    means that the numerator of the transfer function from the 6th input to the
    3rd output is set to s^2 + 4s + 8.

    A discrete time transfer function is created by specifying a nonzero
    'timebase' dt when the system is constructed:

    * dt = 0: continuous time system (default)
    * dt > 0: discrete time system with sampling period 'dt'
    * dt = True: discrete time with unspecified sampling period
    * dt = None: no timebase specified

    Systems must have compatible timebases in order to be combined. A discrete
    time system with unspecified sampling time (`dt = True`) can be combined
    with a system having a specified sampling time; the result will be a
    discrete time system with the sample time of the latter system. Similarly,
    a system with timebase `None` can be combined with a system having any
    timebase; the result will have the timebase of the latter system.
    The default value of dt can be changed by changing the value of
    ``control.config.defaults['control.default_dt']``.

    The TransferFunction class defines two constants ``s`` and ``z`` that
    represent the differentiation and delay operators in continuous and
    discrete time.  These can be used to create variables that allow algebraic
    creation of transfer functions.  For example,

    >>> s = TransferFunction.s
    >>> G  = (s + 1)/(s**2 + 2*s + 1)
    """

    def __init__(self, *args, **kwargs):
        """TransferFunction(num, den[, dt])

        Construct a transfer function.

        The default constructor is TransferFunction(num, den), where num and
        den are lists of lists of arrays containing polynomial coefficients.
        To create a discrete time transfer funtion, use TransferFunction(num,
        den, dt) where 'dt' is the sampling time (or True for unspecified
        sampling time).  To call the copy constructor, call
        TransferFunction(sys), where sys is a TransferFunction object
        (continuous or discrete).

        """
        args = deepcopy(args)
        if len(args) == 2:
            # The user provided a numerator and a denominator.
            (num, den) = args
        elif len(args) == 3:
            # Discrete time transfer function
            (num, den, dt) = args
        elif len(args) == 1:
            # Use the copy constructor.
            if not isinstance(args[0], TransferFunction):
                raise TypeError("The one-argument constructor can only take \
                        in a TransferFunction object.  Received %s."
                                % type(args[0]))
            num = args[0].num
            den = args[0].den
        else:
            raise ValueError("Needs 1, 2 or 3 arguments; received %i."
                             % len(args))

        num = _clean_part(num)
        den = _clean_part(den)

        inputs = len(num[0])
        outputs = len(num)

        # Make sure numerator and denominator matrices have consistent sizes
        if inputs != len(den[0]):
            raise ValueError(
                "The numerator has %i input(s), but the denominator has "
                "%i input(s)." % (inputs, len(den[0])))
        if outputs != len(den):
            raise ValueError(
                "The numerator has %i output(s), but the denominator has "
                "%i output(s)." % (outputs, len(den)))

        # Additional checks/updates on structure of the transfer function
        for i in range(outputs):
            # Make sure that each row has the same number of columns
            if len(num[i]) != inputs:
                raise ValueError(
                    "Row 0 of the numerator matrix has %i elements, but row "
                    "%i has %i." % (inputs, i, len(num[i])))
            if len(den[i]) != inputs:
                raise ValueError(
                    "Row 0 of the denominator matrix has %i elements, but row "
                    "%i has %i." % (inputs, i, len(den[i])))

            # Check for zeros in numerator or denominator
            # TODO: Right now these checks are only done during construction.
            # It might be worthwhile to think of a way to perform checks if the
            # user modifies the transfer function after construction.
            for j in range(inputs):
                # Check that we don't have any zero denominators.
                zeroden = True
                for k in den[i][j]:
                    if k:
                        zeroden = False
                        break
                if zeroden:
                    raise ValueError(
                        "Input %i, output %i has a zero denominator."
                        % (j + 1, i + 1))

                # If we have zero numerators, set the denominator to 1.
                zeronum = True
                for k in num[i][j]:
                    if k:
                        zeronum = False
                        break
                if zeronum:
                    den[i][j] = ones(1)

        LTI.__init__(self, inputs, outputs)
        self.num = num
        self.den = den

        self._truncatecoeff()

<<<<<<< HEAD
    def __call__(self, x, squeeze=True):
        """Evaluate system's transfer function at complex frequencies.
        
        Returns the complex frequency response `sys(x)` where `x` is `s` for 
        continuous-time systems and `z` for discrete-time systems. 

        To evaluate at a frequency omega in radians per second, enter 
        ``x = omega * 1j``, for continuous-time systems, or 
        ``x = exp(1j * omega * dt)`` for discrete-time systems. Or use 
        :meth:`TransferFunction.frequency_response`. 

=======
        # get dt
        if len(args) == 2:
            # no dt given in positional arguments
            if 'dt' in kwargs:
                dt = kwargs['dt']
            elif self.is_static_gain():
                dt = None
            else:
                dt = config.defaults['control.default_dt']
        elif len(args) == 3:
            # Discrete time transfer function
            if 'dt' in kwargs:
                warn('received multiple dt arguments, '
                     'using positional arg dt=%s' % dt)
        elif len(args) == 1:
            # TODO: not sure this can ever happen since dt is always present
            try:
                dt = args[0].dt
            except AttributeError:
                if self.is_static_gain():
                    dt = None
                else:
                    dt = config.defaults['control.default_dt']
        self.dt = dt

    def __call__(self, x, squeeze=True):
        """Evaluate system's transfer function at complex frequencies.

        Returns the complex frequency response `sys(x)` where `x` is `s` for
        continuous-time systems and `z` for discrete-time systems.

        To evaluate at a frequency omega in radians per second, enter
        ``x = omega * 1j``, for continuous-time systems, or
        ``x = exp(1j * omega * dt)`` for discrete-time systems. Or use
        :meth:`TransferFunction.frequency_response`.

>>>>>>> 195bec3e
        Parameters
        ----------
        x: complex array_like or complex
            Complex frequencies
        squeeze: bool, optional (default=True)
<<<<<<< HEAD
            If True and `sys` is single input single output (SISO), returns a 
            1D array or scalar depending on the length of `x`. 
            
        Returns
        -------
        fresp : (self.outputs, self.inputs, len(x)) or len(x) complex ndarray
            The frequency response of the system. Array is `len(x)` if and 
            only if system is SISO and ``squeeze=True``.

        """     
        out = self.horner(x)
        if not hasattr(x, '__len__'): 
=======
            If True and `sys` is single input single output (SISO), returns a
            1D array or scalar depending on the length of `x`.

        Returns
        -------
        fresp : (self.outputs, self.inputs, len(x)) or len(x) complex ndarray
            The frequency response of the system. Array is `len(x)` if and
            only if system is SISO and ``squeeze=True``.

        """
        out = self.horner(x)
        if not hasattr(x, '__len__'):
>>>>>>> 195bec3e
            # received a scalar x, squeeze down the array along last dim
            out = np.squeeze(out, axis=2)
        if squeeze and self.issiso():
            # return a scalar/1d array of outputs
            return out[0][0]
        else:
            return out

    def horner(self, x):
        """Evaluate system's transfer function at complex frequency
<<<<<<< HEAD
        using Horner's method. 

        Evaluates `sys(x)` where `x` is `s` for continuous-time systems and `z`
        for discrete-time systems. 
        
        Expects inputs and outputs to be formatted correctly. Use ``sys(x)``
        for a more user-friendly interface. 
=======
        using Horner's method.

        Evaluates `sys(x)` where `x` is `s` for continuous-time systems and `z`
        for discrete-time systems.

        Expects inputs and outputs to be formatted correctly. Use ``sys(x)``
        for a more user-friendly interface.
>>>>>>> 195bec3e

        Parameters
        ----------
        x : complex array_like or complex
            Complex frequencies

        Returns
        -------
        output : (self.outputs, self.inputs, len(x)) complex ndarray
            Frequency response

        """
        x_arr = np.atleast_1d(x) # force to be an array
        out = empty((self.outputs, self.inputs, len(x_arr)), dtype=complex)
        for i in range(self.outputs):
            for j in range(self.inputs):
                out[i][j] = (polyval(self.num[i][j], x) /
                             polyval(self.den[i][j], x))
        return out

    def _truncatecoeff(self):
        """Remove extraneous zero coefficients from num and den.

        Check every element of the numerator and denominator matrices, and
        truncate leading zeros.  For instance, running self._truncatecoeff()
        will reduce self.num = [[[0, 0, 1, 2]]] to [[[1, 2]]].

        """

        # Beware: this is a shallow copy.  This should be okay.
        data = [self.num, self.den]
        for p in range(len(data)):
            for i in range(self.outputs):
                for j in range(self.inputs):
                    # Find the first nontrivial coefficient.
                    nonzero = None
                    for k in range(data[p][i][j].size):
                        if data[p][i][j][k]:
                            nonzero = k
                            break

                    if nonzero is None:
                        # The array is all zeros.
                        data[p][i][j] = zeros(1)
                    else:
                        # Truncate the trivial coefficients.
                        data[p][i][j] = data[p][i][j][nonzero:]
        [self.num, self.den] = data

    def __str__(self, var=None):
        """String representation of the transfer function."""

        mimo = self.inputs > 1 or self.outputs > 1
        if var is None:
            # TODO: replace with standard calls to lti functions
            var = 's' if self.dt is None or self.dt == 0 else 'z'
        outstr = ""

        for i in range(self.inputs):
            for j in range(self.outputs):
                if mimo:
                    outstr += "\nInput %i to output %i:" % (i + 1, j + 1)

                # Convert the numerator and denominator polynomials to strings.
                numstr = _tf_polynomial_to_string(self.num[j][i], var=var)
                denstr = _tf_polynomial_to_string(self.den[j][i], var=var)

                # Figure out the length of the separating line
                dashcount = max(len(numstr), len(denstr))
                dashes = '-' * dashcount

                # Center the numerator or denominator
                if len(numstr) < dashcount:
                    numstr = ' ' * ((dashcount - len(numstr)) // 2) + numstr
                if len(denstr) < dashcount:
                    denstr = ' ' * ((dashcount - len(denstr)) // 2) + denstr

                outstr += "\n" + numstr + "\n" + dashes + "\n" + denstr + "\n"

        # See if this is a discrete time system with specific sampling time
        if not (self.dt is None) and type(self.dt) != bool and self.dt > 0:
            # TODO: replace with standard calls to lti functions
            outstr += "\ndt = " + self.dt.__str__() + "\n"

        return outstr

    # represent to implement a re-loadable version
    def __repr__(self):
        """Print transfer function in loadable form"""
        if self.issiso():
            return "TransferFunction({num}, {den}{dt})".format(
                num=self.num[0][0].__repr__(), den=self.den[0][0].__repr__(),
                dt=(isdtime(self, strict=True) and ', {}'.format(self.dt)) or '')
        else:
            return "TransferFunction({num}, {den}{dt})".format(
                num=self.num.__repr__(), den=self.den.__repr__(),
                dt=(isdtime(self, strict=True) and ', {}'.format(self.dt)) or '')

    def _repr_latex_(self, var=None):
        """LaTeX representation of transfer function, for Jupyter notebook"""

        mimo = self.inputs > 1 or self.outputs > 1

        if var is None:
            # ! TODO: replace with standard calls to lti functions
            var = 's' if self.dt is None or self.dt == 0 else 'z'

        out = ['$$']

        if mimo:
            out.append(r"\begin{bmatrix}")

        for i in range(self.outputs):
            for j in range(self.inputs):
                # Convert the numerator and denominator polynomials to strings.
                numstr = _tf_polynomial_to_string(self.num[i][j], var=var)
                denstr = _tf_polynomial_to_string(self.den[i][j], var=var)

                numstr = _tf_string_to_latex(numstr, var=var)
                denstr = _tf_string_to_latex(denstr, var=var)

                out += [r"\frac{", numstr, "}{", denstr, "}"]

                if mimo and j < self.outputs - 1:
                    out.append("&")

            if mimo:
                out.append(r"\\")

        if mimo:
            out.append(r" \end{bmatrix}")

        # See if this is a discrete time system with specific sampling time
        if not (self.dt is None) and type(self.dt) != bool and self.dt > 0:
            out += [r"\quad dt = ", str(self.dt)]

        out.append("$$")

        return ''.join(out)

    def __neg__(self):
        """Negate a transfer function."""

        num = deepcopy(self.num)
        for i in range(self.outputs):
            for j in range(self.inputs):
                num[i][j] *= -1

        return TransferFunction(num, self.den, self.dt)

    def __add__(self, other):
        """Add two LTI objects (parallel connection)."""
        from .statesp import StateSpace

        # Convert the second argument to a transfer function.
        if isinstance(other, StateSpace):
            other = _convert_to_transfer_function(other)
        elif not isinstance(other, TransferFunction):
            other = _convert_to_transfer_function(other, inputs=self.inputs,
                                                  outputs=self.outputs)

        # Check that the input-output sizes are consistent.
        if self.inputs != other.inputs:
            raise ValueError(
                "The first summand has %i input(s), but the second has %i."
                % (self.inputs, other.inputs))
        if self.outputs != other.outputs:
            raise ValueError(
                "The first summand has %i output(s), but the second has %i."
                % (self.outputs, other.outputs))

        dt = common_timebase(self.dt, other.dt)

        # Preallocate the numerator and denominator of the sum.
        num = [[[] for j in range(self.inputs)] for i in range(self.outputs)]
        den = [[[] for j in range(self.inputs)] for i in range(self.outputs)]

        for i in range(self.outputs):
            for j in range(self.inputs):
                num[i][j], den[i][j] = _add_siso(
                    self.num[i][j], self.den[i][j],
                    other.num[i][j], other.den[i][j])

        return TransferFunction(num, den, dt)

    def __radd__(self, other):
        """Right add two LTI objects (parallel connection)."""
        return self + other

    def __sub__(self, other):
        """Subtract two LTI objects."""
        return self + (-other)

    def __rsub__(self, other):
        """Right subtract two LTI objects."""
        return other + (-self)

    def __mul__(self, other):
        """Multiply two LTI objects (serial connection)."""
        # Convert the second argument to a transfer function.
        if isinstance(other, (int, float, complex, np.number)):
            other = _convert_to_transfer_function(other, inputs=self.inputs,
                                                  outputs=self.inputs)
        else:
            other = _convert_to_transfer_function(other)

        # Check that the input-output sizes are consistent.
        if self.inputs != other.outputs:
            raise ValueError(
                "C = A * B: A has %i column(s) (input(s)), but B has %i "
                "row(s)\n(output(s))." % (self.inputs, other.outputs))

        inputs = other.inputs
        outputs = self.outputs

        dt = common_timebase(self.dt, other.dt)

        # Preallocate the numerator and denominator of the sum.
        num = [[[0] for j in range(inputs)] for i in range(outputs)]
        den = [[[1] for j in range(inputs)] for i in range(outputs)]

        # Temporary storage for the summands needed to find the (i, j)th
        # element of the product.
        num_summand = [[] for k in range(self.inputs)]
        den_summand = [[] for k in range(self.inputs)]

        # Multiply & add.
        for row in range(outputs):
            for col in range(inputs):
                for k in range(self.inputs):
                    num_summand[k] = polymul(
                        self.num[row][k], other.num[k][col])
                    den_summand[k] = polymul(
                        self.den[row][k], other.den[k][col])
                    num[row][col], den[row][col] = _add_siso(
                        num[row][col], den[row][col],
                        num_summand[k], den_summand[k])

        return TransferFunction(num, den, dt)

    def __rmul__(self, other):
        """Right multiply two LTI objects (serial connection)."""

        # Convert the second argument to a transfer function.
        if isinstance(other, (int, float, complex, np.number)):
            other = _convert_to_transfer_function(other, inputs=self.inputs,
                                                  outputs=self.inputs)
        else:
            other = _convert_to_transfer_function(other)

        # Check that the input-output sizes are consistent.
        if other.inputs != self.outputs:
            raise ValueError(
                "C = A * B: A has %i column(s) (input(s)), but B has %i "
                "row(s)\n(output(s))." % (other.inputs, self.outputs))

        inputs = self.inputs
        outputs = other.outputs

        dt = common_timebase(self.dt, other.dt)

        # Preallocate the numerator and denominator of the sum.
        num = [[[0] for j in range(inputs)] for i in range(outputs)]
        den = [[[1] for j in range(inputs)] for i in range(outputs)]

        # Temporary storage for the summands needed to find the
        # (i, j)th element
        # of the product.
        num_summand = [[] for k in range(other.inputs)]
        den_summand = [[] for k in range(other.inputs)]

        for i in range(outputs):  # Iterate through rows of product.
            for j in range(inputs):  # Iterate through columns of product.
                for k in range(other.inputs):  # Multiply & add.
                    num_summand[k] = polymul(other.num[i][k], self.num[k][j])
                    den_summand[k] = polymul(other.den[i][k], self.den[k][j])
                    num[i][j], den[i][j] = _add_siso(
                        num[i][j], den[i][j],
                        num_summand[k], den_summand[k])

        return TransferFunction(num, den, dt)

    # TODO: Division of MIMO transfer function objects is not written yet.
    def __truediv__(self, other):
        """Divide two LTI objects."""

        if isinstance(other, (int, float, complex, np.number)):
            other = _convert_to_transfer_function(
                other, inputs=self.inputs,
                outputs=self.inputs)
        else:
            other = _convert_to_transfer_function(other)

        if (self.inputs > 1 or self.outputs > 1 or
                other.inputs > 1 or other.outputs > 1):
            raise NotImplementedError(
                "TransferFunction.__truediv__ is currently \
                implemented only for SISO systems.")

        dt = common_timebase(self.dt, other.dt)

        num = polymul(self.num[0][0], other.den[0][0])
        den = polymul(self.den[0][0], other.num[0][0])

        return TransferFunction(num, den, dt)

    # TODO: Remove when transition to python3 complete
    def __div__(self, other):
        return TransferFunction.__truediv__(self, other)

    # TODO: Division of MIMO transfer function objects is not written yet.
    def __rtruediv__(self, other):
        """Right divide two LTI objects."""
        if isinstance(other, (int, float, complex, np.number)):
            other = _convert_to_transfer_function(
                other, inputs=self.inputs,
                outputs=self.inputs)
        else:
            other = _convert_to_transfer_function(other)

        if (self.inputs > 1 or self.outputs > 1 or
                other.inputs > 1 or other.outputs > 1):
            raise NotImplementedError(
                "TransferFunction.__rtruediv__ is currently implemented only "
                "for SISO systems.")

        return other / self

    # TODO: Remove when transition to python3 complete
    def __rdiv__(self, other):
        return TransferFunction.__rtruediv__(self, other)

    def __pow__(self, other):
        if not type(other) == int:
            raise ValueError("Exponent must be an integer")
        if other == 0:
            return TransferFunction([1], [1])  # unity
        if other > 0:
            return self * (self**(other - 1))
        if other < 0:
            return (TransferFunction([1], [1]) / self) * (self**(other + 1))

    def __getitem__(self, key):
        key1, key2 = key

        # pre-process
        if isinstance(key1, int):
            key1 = slice(key1, key1 + 1, 1)
        if isinstance(key2, int):
            key2 = slice(key2, key2 + 1, 1)
        # dim1
        start1, stop1, step1 = key1.start, key1.stop, key1.step
        if step1 is None:
            step1 = 1
        if start1 is None:
            start1 = 0
        if stop1 is None:
            stop1 = len(self.num)
        # dim1
        start2, stop2, step2 = key2.start, key2.stop, key2.step
        if step2 is None:
            step2 = 1
        if start2 is None:
            start2 = 0
        if stop2 is None:
            stop2 = len(self.num[0])

        num = []
        den = []
        for i in range(start1, stop1, step1):
            num_i = []
            den_i = []
            for j in range(start2, stop2, step2):
                num_i.append(self.num[i][j])
                den_i.append(self.den[i][j])
            num.append(num_i)
            den.append(den_i)
        if self.isctime():
            return TransferFunction(num, den)
        else:
            return TransferFunction(num, den, self.dt)

    def freqresp(self, omega):
<<<<<<< HEAD
        """(deprecated) Evaluate transfer function at complex frequencies. 
        
        .. deprecated::0.9.0 
            Method has been given the more pythonic name 
            :meth:`TransferFunction.frequency_response`. Or use 
=======
        """(deprecated) Evaluate transfer function at complex frequencies.

        .. deprecated::0.9.0
            Method has been given the more pythonic name
            :meth:`TransferFunction.frequency_response`. Or use
>>>>>>> 195bec3e
            :func:`freqresp` in the MATLAB compatibility module.
        """
        warn("TransferFunction.freqresp(omega) will be removed in a "
             "future release of python-control; use "
             "sys.frequency_response(omega), or freqresp(sys, omega) in the "
<<<<<<< HEAD
             "MATLAB compatibility module instead", DeprecationWarning)        
=======
             "MATLAB compatibility module instead", DeprecationWarning)
>>>>>>> 195bec3e
        return self.frequency_response(omega)

    def pole(self):
        """Compute the poles of a transfer function."""
        _, den, denorder = self._common_den(allow_nonproper=True)
        rts = []
        for d, o in zip(den, denorder):
            rts.extend(roots(d[:o + 1]))
        return np.array(rts)

    def zero(self):
        """Compute the zeros of a transfer function."""
        if self.inputs > 1 or self.outputs > 1:
            raise NotImplementedError(
                "TransferFunction.zero is currently only implemented "
                "for SISO systems.")
        else:
            # for now, just give zeros of a SISO tf
            return roots(self.num[0][0])

    def feedback(self, other=1, sign=-1):
        """Feedback interconnection between two LTI objects."""
        other = _convert_to_transfer_function(other)

        if (self.inputs > 1 or self.outputs > 1 or
                other.inputs > 1 or other.outputs > 1):
            # TODO: MIMO feedback
            raise NotImplementedError(
                "TransferFunction.feedback is currently only implemented "
                "for SISO functions.")
        dt = common_timebase(self.dt, other.dt)

        num1 = self.num[0][0]
        den1 = self.den[0][0]
        num2 = other.num[0][0]
        den2 = other.den[0][0]

        num = polymul(num1, den2)
        den = polyadd(polymul(den2, den1), -sign * polymul(num2, num1))

        return TransferFunction(num, den, dt)

        # For MIMO or SISO systems, the analytic expression is
        #     self / (1 - sign * other * self)
        # But this does not work correctly because the state size will be too
        # large.

    def minreal(self, tol=None):
        """Remove cancelling pole/zero pairs from a transfer function"""
        # based on octave minreal

        # default accuracy
        from sys import float_info
        sqrt_eps = sqrt(float_info.epsilon)

        # pre-allocate arrays
        num = [[[] for j in range(self.inputs)] for i in range(self.outputs)]
        den = [[[] for j in range(self.inputs)] for i in range(self.outputs)]

        for i in range(self.outputs):
            for j in range(self.inputs):

                # split up in zeros, poles and gain
                newzeros = []
                zeros = roots(self.num[i][j])
                poles = roots(self.den[i][j])
                gain = self.num[i][j][0] / self.den[i][j][0]

                # check all zeros
                for z in zeros:
                    t = tol or \
                        1000 * max(float_info.epsilon, abs(z) * sqrt_eps)
                    idx = where(abs(z - poles) < t)[0]
                    if len(idx):
                        # cancel this zero against one of the poles
                        poles = delete(poles, idx[0])
                    else:
                        # keep this zero
                        newzeros.append(z)

                # poly([]) returns a scalar, but we always want a 1d array
                num[i][j] = np.atleast_1d(gain * real(poly(newzeros)))
                den[i][j] = np.atleast_1d(real(poly(poles)))

        # end result
        return TransferFunction(num, den, self.dt)

    def returnScipySignalLTI(self, strict=True):
        """Return a list of a list of :class:`scipy.signal.lti` objects.

        For instance,

        >>> out = tfobject.returnScipySignalLTI()
        >>> out[3][5]

        is a :class:`scipy.signal.lti` object corresponding to the
        transfer function from the 6th input to the 4th output.

        Parameters
        ----------
        strict : bool, optional
            True (default):
                The timebase `tfobject.dt` cannot be None; it must be
                continuous (0) or discrete (True or > 0).
            False:
                if `tfobject.dt` is None, continuous time
                :class:`scipy.signal.lti` objects are returned

        Returns
        -------
        out : list of list of :class:`scipy.signal.TransferFunction`
            continuous time (inheriting from :class:`scipy.signal.lti`)
            or discrete time (inheriting from :class:`scipy.signal.dlti`)
            SISO objects
        """
        if strict and self.dt is None:
            raise ValueError("with strict=True, dt cannot be None")

        if self.dt:
            kwdt = {'dt': self.dt}
        else:
            # scipy convention for continuous time lti systems: call without
            # dt keyword argument
            kwdt = {}

        # Preallocate the output.
        out = [[[] for j in range(self.inputs)] for i in range(self.outputs)]

        for i in range(self.outputs):
            for j in range(self.inputs):
                out[i][j] = signalTransferFunction(self.num[i][j],
                                                   self.den[i][j],
                                                   **kwdt)

        return out

    def _common_den(self, imag_tol=None, allow_nonproper=False):
        """
        Compute MIMO common denominators; return them and adjusted numerators.

        This function computes the denominators per input containing all
        the poles of sys.den, and reports it as the array den.  The
        output numerator array num is modified to use the common
        denominator for this input/column; the coefficient arrays are also
        padded with zeros to be the same size for all num/den.

        Parameters
        ----------
        imag_tol: float
            Threshold for the imaginary part of a root to use in detecting
            complex poles

        allow_nonproper : boolean
            Do not enforce proper transfer functions

        Returns
        -------
        num: array
            n by n by kd where n = max(sys.outputs,sys.inputs)
                              kd = max(denorder)+1
            Multi-dimensional array of numerator coefficients. num[i,j]
            gives the numerator coefficient array for the ith output and jth
            input; padded for use in td04ad ('C' option); matches the
            denorder order; highest coefficient starts on the left.
            If allow_nonproper=True and the order of a numerator exceeds the
            order of the common denominator, num will be returned as None

        den: array
            sys.inputs by kd
            Multi-dimensional array of coefficients for common denominator
            polynomial, one row per input. The array is prepared for use in
            slycot td04ad, the first element is the highest-order polynomial
            coefficient of s, matching the order in denorder. If denorder <
            number of columns in den, the den is padded with zeros.

        denorder: array of int, orders of den, one per input



        Examples
        --------
        >>> num, den, denorder = sys._common_den()

        """

        # Machine precision for floats.
        eps = finfo(float).eps
        real_tol = sqrt(eps * self.inputs * self.outputs)

        # The tolerance to use in deciding if a pole is complex
        if (imag_tol is None):
            imag_tol = 2 * real_tol

        # A list to keep track of cumulative poles found as we scan
        # self.den[..][..]
        poles = [[] for j in range(self.inputs)]

        # RvP, new implementation 180526, issue #194
        # BG, modification, issue #343, PR #354

        # pre-calculate the poles for all num, den
        # has zeros, poles, gain, list for pole indices not in den,
        # number of poles known at the time analyzed

        # do not calculate minreal. Rory's hint .minreal()
        poleset = []
        for i in range(self.outputs):
            poleset.append([])
            for j in range(self.inputs):
                if abs(self.num[i][j]).max() <= eps:
                    poleset[-1].append([array([], dtype=float),
                                        roots(self.den[i][j]), 0.0, [], 0])
                else:
                    z, p, k = tf2zpk(self.num[i][j], self.den[i][j])
                    poleset[-1].append([z, p, k, [], 0])

        # collect all individual poles
        for j in range(self.inputs):
            for i in range(self.outputs):
                currentpoles = poleset[i][j][1]
                nothave = ones(currentpoles.shape, dtype=bool)
                for ip, p in enumerate(poles[j]):
                    collect = (np.isclose(currentpoles.real, p.real,
                                          atol=real_tol) &
                               np.isclose(currentpoles.imag, p.imag,
                                          atol=imag_tol) &
                               nothave)
                    if np.any(collect):
                        # mark first found pole as already collected
                        nothave[nonzero(collect)[0][0]] = False
                    else:
                        # remember id of pole not in tf
                        poleset[i][j][3].append(ip)
                for h, c in zip(nothave, currentpoles):
                    if h:
                        if abs(c.imag) < imag_tol:
                            c = c.real
                        poles[j].append(c)
                # remember how many poles now known
                poleset[i][j][4] = len(poles[j])

        # figure out maximum number of poles, for sizing the den
        maxindex = max([len(p) for p in poles])
        den = zeros((self.inputs, maxindex + 1), dtype=float)
        num = zeros((max(1, self.outputs, self.inputs),
                     max(1, self.outputs, self.inputs),
                     maxindex + 1),
                    dtype=float)
        denorder = zeros((self.inputs,), dtype=int)

        havenonproper = False

        for j in range(self.inputs):
            if not len(poles[j]):
                # no poles matching this input; only one or more gains
                den[j, 0] = 1.0
                for i in range(self.outputs):
                    num[i, j, 0] = poleset[i][j][2]
            else:
                # create the denominator matching this input
                # coefficients should be padded on right, ending at maxindex
                maxindex = len(poles[j])
                den[j, :maxindex+1] = poly(poles[j])
                denorder[j] = maxindex

                # now create the numerator, also padded on the right
                for i in range(self.outputs):
                    # start with the current set of zeros for this output
                    nwzeros = list(poleset[i][j][0])
                    # add all poles not found in the original denominator,
                    # and the ones later added from other denominators
                    for ip in chain(poleset[i][j][3],
                                    range(poleset[i][j][4], maxindex)):
                        nwzeros.append(poles[j][ip])

                    numpoly = poleset[i][j][2] * np.atleast_1d(poly(nwzeros))

                    # td04ad expects a proper transfer function. If the
                    # numerater has a higher order than the denominator, the
                    # padding will fail
                    if len(numpoly) > maxindex + 1:
                        if allow_nonproper:
                            havenonproper = True
                            break
                        raise ValueError(
                            self.__str__() +
                            "is not a proper transfer function. "
                            "The degree of the numerators must not exceed "
                            "the degree of the denominators.")

                    # numerator polynomial should be padded on left and right
                    #   ending at maxindex to line up with what td04ad expects.
                    num[i, j, maxindex+1-len(numpoly):maxindex+1] = numpoly
                    # print(num[i, j])

        if havenonproper:
            num = None

        return num, den, denorder

    def sample(self, Ts, method='zoh', alpha=None, prewarp_frequency=None):
        """Convert a continuous-time system to discrete time

        Creates a discrete-time system from a continuous-time system by
        sampling.  Multiple methods of conversion are supported.

        Parameters
        ----------
        Ts : float
            Sampling period
        method : {"gbt", "bilinear", "euler", "backward_diff",
                  "zoh", "matched"}
            Method to use for sampling:

            * gbt: generalized bilinear transformation
            * bilinear: Tustin's approximation ("gbt" with alpha=0.5)
            * euler: Euler (or forward difference) method ("gbt" with alpha=0)
            * backward_diff: Backwards difference ("gbt" with alpha=1.0)
            * zoh: zero-order hold (default)

        alpha : float within [0, 1]
            The generalized bilinear transformation weighting parameter, which
            should only be specified with method="gbt", and is ignored
            otherwise.

        prewarp_frequency : float within [0, infinity)
            The frequency [rad/s] at which to match with the input continuous-
            time system's magnitude and phase (the gain=1 crossover frequency,
            for example). Should only be specified with method='bilinear' or
            'gbt' with alpha=0.5 and ignored otherwise.

        Returns
        -------
        sysd : TransferFunction system
            Discrete time system, with sampling rate Ts

        Notes
        -----
        1. Available only for SISO systems

        2. Uses :func:`scipy.signal.cont2discrete`

        Examples
        --------
        >>> sys = TransferFunction(1, [1,1])
        >>> sysd = sys.sample(0.5, method='bilinear')

        """
        if not self.isctime():
            raise ValueError("System must be continuous time system")
        if not self.issiso():
            raise NotImplementedError("MIMO implementation not available")
        if method == "matched":
            return _c2d_matched(self, Ts)
        sys = (self.num[0][0], self.den[0][0])
        if (method=='bilinear' or (method=='gbt' and alpha==0.5)) and \
                prewarp_frequency is not None:
            Twarp = 2*np.tan(prewarp_frequency*Ts/2)/prewarp_frequency
        else:
            Twarp = Ts
        numd, dend, _ = cont2discrete(sys, Twarp, method, alpha)
        return TransferFunction(numd[0, :], dend, Ts)

    def dcgain(self):
        """Return the zero-frequency (or DC) gain

        For a continous-time transfer function G(s), the DC gain is G(0)
        For a discrete-time transfer function G(z), the DC gain is G(1)

        Returns
        -------
        gain : ndarray
            The zero-frequency gain
        """
        if self.isctime():
            return self._dcgain_cont()
        else:
            return self(1)

    def _dcgain_cont(self):
        """_dcgain_cont() -> DC gain as matrix or scalar

        Special cased evaluation at 0 for continuous-time systems."""
        gain = np.empty((self.outputs, self.inputs), dtype=float)
        for i in range(self.outputs):
            for j in range(self.inputs):
                num = self.num[i][j][-1]
                den = self.den[i][j][-1]
                if den:
                    gain[i][j] = num / den
                else:
                    if num:
                        # numerator nonzero: infinite gain
                        gain[i][j] = np.inf
                    else:
                        # numerator is zero too: give up
                        gain[i][j] = np.nan
        return np.squeeze(gain)

    def is_static_gain(self):
         """returns True if and only if all of the numerator and denominator
         polynomials of the (possibly MIMO) transfer function are zeroth order,
         that is, if the system has no dynamics. """
         for list_of_polys in self.num, self.den:
             for row in list_of_polys:
                 for poly in row:
                     if len(poly) > 1:
                         return False
         return True

# c2d function contributed by Benjamin White, Oct 2012
def _c2d_matched(sysC, Ts):
    # Pole-zero match method of continuous to discrete time conversion
    szeros, spoles, sgain = tf2zpk(sysC.num[0][0], sysC.den[0][0])
    zzeros = [0] * len(szeros)
    zpoles = [0] * len(spoles)
    pregainnum = [0] * len(szeros)
    pregainden = [0] * len(spoles)
    for idx, s in enumerate(szeros):
        sTs = s * Ts
        z = exp(sTs)
        zzeros[idx] = z
        pregainnum[idx] = 1 - z
    for idx, s in enumerate(spoles):
        sTs = s * Ts
        z = exp(sTs)
        zpoles[idx] = z
        pregainden[idx] = 1 - z
    zgain = np.multiply.reduce(pregainnum) / np.multiply.reduce(pregainden)
    gain = sgain / zgain
    sysDnum, sysDden = zpk2tf(zzeros, zpoles, gain)
    return TransferFunction(sysDnum, sysDden, Ts)

# Utility function to convert a transfer function polynomial to a string
# Borrowed from poly1d library


def _tf_polynomial_to_string(coeffs, var='s'):
    """Convert a transfer function polynomial to a string"""

    thestr = "0"

    # Compute the number of coefficients
    N = len(coeffs) - 1

    for k in range(len(coeffs)):
        coefstr = '%.4g' % abs(coeffs[k])
        power = (N - k)
        if power == 0:
            if coefstr != '0':
                newstr = '%s' % (coefstr,)
            else:
                if k == 0:
                    newstr = '0'
                else:
                    newstr = ''
        elif power == 1:
            if coefstr == '0':
                newstr = ''
            elif coefstr == '1':
                newstr = var
            else:
                newstr = '%s %s' % (coefstr, var)
        else:
            if coefstr == '0':
                newstr = ''
            elif coefstr == '1':
                newstr = '%s^%d' % (var, power,)
            else:
                newstr = '%s %s^%d' % (coefstr, var, power)

        if k > 0:
            if newstr != '':
                if coeffs[k] < 0:
                    thestr = "%s - %s" % (thestr, newstr)
                else:
                    thestr = "%s + %s" % (thestr, newstr)
        elif (k == 0) and (newstr != '') and (coeffs[k] < 0):
            thestr = "-%s" % (newstr,)
        else:
            thestr = newstr
    return thestr


def _tf_string_to_latex(thestr, var='s'):
    """ make sure to superscript all digits in a polynomial string
        and convert float coefficients in scientific notation
        to prettier LaTeX representation """
    # TODO: make the multiplication sign configurable
    expmul = r' \\times'
    thestr = sub(var + r'\^(\d{2,})', var + r'^{\1}', thestr)
    thestr = sub(r'[eE]\+0*(\d+)', expmul + r' 10^{\1}', thestr)
    thestr = sub(r'[eE]\-0*(\d+)', expmul + r' 10^{-\1}', thestr)
    return thestr


def _add_siso(num1, den1, num2, den2):
    """Return num/den = num1/den1 + num2/den2.

    Each numerator and denominator is a list of polynomial coefficients.

    """

    num = polyadd(polymul(num1, den2), polymul(num2, den1))
    den = polymul(den1, den2)

    return num, den


def _convert_to_transfer_function(sys, **kw):
    """Convert a system to transfer function form (if needed).

    If sys is already a transfer function, then it is returned.  If sys is a
    state space object, then it is converted to a transfer function and
    returned.  If sys is a scalar, then the number of inputs and outputs can be
    specified manually, as in:

    >>> sys = _convert_to_transfer_function(3.) # Assumes inputs = outputs = 1
    >>> sys = _convert_to_transfer_function(1., inputs=3, outputs=2)

    In the latter example, sys's matrix transfer function is [[1., 1., 1.]
                                                              [1., 1., 1.]].

    If sys is an array-like type, then it is converted to a constant-gain
    transfer function.

    >>> sys = _convert_to_transfer_function([[1., 0.], [2., 3.]])

    In this example, the numerator matrix will be
       [[[1.0], [0.0]], [[2.0], [3.0]]]
    and the denominator matrix [[[1.0], [1.0]], [[1.0], [1.0]]]

    """
    from .statesp import StateSpace

    if isinstance(sys, TransferFunction):
        if len(kw):
            raise TypeError("If sys is a TransferFunction, " +
                            "_convertToTransferFunction cannot take keywords.")

        return sys
    elif isinstance(sys, StateSpace):

        if 0 == sys.states:
            # Slycot doesn't like static SS->TF conversion, so handle
            # it first.  Can't join this with the no-Slycot branch,
            # since that doesn't handle general MIMO systems
            num = [[[sys.D[i, j]] for j in range(sys.inputs)]
                   for i in range(sys.outputs)]
            den = [[[1.] for j in range(sys.inputs)]
                   for i in range(sys.outputs)]
        else:
            try:
                from slycot import tb04ad
                if len(kw):
                    raise TypeError(
                        "If sys is a StateSpace, " +
                        "_convertToTransferFunction cannot take keywords.")

                # Use Slycot to make the transformation
                # Make sure to convert system matrices to numpy arrays
                tfout = tb04ad(
                    sys.states, sys.inputs, sys.outputs, array(sys.A),
                    array(sys.B), array(sys.C), array(sys.D), tol1=0.0)

                # Preallocate outputs.
                num = [[[] for j in range(sys.inputs)]
                       for i in range(sys.outputs)]
                den = [[[] for j in range(sys.inputs)]
                       for i in range(sys.outputs)]

                for i in range(sys.outputs):
                    for j in range(sys.inputs):
                        num[i][j] = list(tfout[6][i, j, :])
                        # Each transfer function matrix row
                        # has a common denominator.
                        den[i][j] = list(tfout[5][i, :])

            except ImportError:
                # If slycot is not available, use signal.lti (SISO only)
                if sys.inputs != 1 or sys.outputs != 1:
                    raise TypeError("No support for MIMO without slycot.")

                # Do the conversion using sp.signal.ss2tf
                # Note that this returns a 2D array for the numerator
                num, den = sp.signal.ss2tf(sys.A, sys.B, sys.C, sys.D)
                num = squeeze(num)  # Convert to 1D array
                den = squeeze(den)  # Probably not needed

        return TransferFunction(num, den, sys.dt)

    elif isinstance(sys, (int, float, complex, np.number)):
        if "inputs" in kw:
            inputs = kw["inputs"]
        else:
            inputs = 1
        if "outputs" in kw:
            outputs = kw["outputs"]
        else:
            outputs = 1

        num = [[[sys] for j in range(inputs)] for i in range(outputs)]
        den = [[[1] for j in range(inputs)] for i in range(outputs)]

        return TransferFunction(num, den)

    # If this is array-like, try to create a constant feedthrough
    try:
        D = array(sys)
        outputs, inputs = D.shape
        num = [[[D[i, j]] for j in range(inputs)] for i in range(outputs)]
        den = [[[1] for j in range(inputs)] for i in range(outputs)]
        return TransferFunction(num, den)
    except Exception as e:
        print("Failure to assume argument is matrix-like in"
              " _convertToTransferFunction, result %s" % e)

    raise TypeError("Can't convert given type to TransferFunction system.")


def tf(*args, **kwargs):
    """tf(num, den[, dt])

    Create a transfer function system. Can create MIMO systems.

    The function accepts either 1, 2, or 3 parameters:

    ``tf(sys)``
        Convert a linear system into transfer function form. Always creates
        a new system, even if sys is already a TransferFunction object.

    ``tf(num, den)``
        Create a transfer function system from its numerator and denominator
        polynomial coefficients.

        If `num` and `den` are 1D array_like objects, the function creates a
        SISO system.

        To create a MIMO system, `num` and `den` need to be 2D nested lists
        of array_like objects. (A 3 dimensional data structure in total.)
        (For details see note below.)

    ``tf(num, den, dt)``
        Create a discrete time transfer function system; dt can either be a
        positive number indicating the sampling time or 'True' if no
        specific timebase is given.

    ``tf('s')`` or ``tf('z')``
        Create a transfer function representing the differential operator
        ('s') or delay operator ('z').

    Parameters
    ----------
    sys: LTI (StateSpace or TransferFunction)
        A linear system
    num: array_like, or list of list of array_like
        Polynomial coefficients of the numerator
    den: array_like, or list of list of array_like
        Polynomial coefficients of the denominator

    Returns
    -------
    out: :class:`TransferFunction`
        The new linear system

    Raises
    ------
    ValueError
        if `num` and `den` have invalid or unequal dimensions
    TypeError
        if `num` or `den` are of incorrect type

    See Also
    --------
    TransferFunction
    ss
    ss2tf
    tf2ss

    Notes
    -----
    ``num[i][j]`` contains the polynomial coefficients of the numerator
    for the transfer function from the (j+1)st input to the (i+1)st output.
    ``den[i][j]`` works the same way.

    The list ``[2, 3, 4]`` denotes the polynomial :math:`2s^2 + 3s + 4`.

    The special forms ``tf('s')`` and ``tf('z')`` can be used to create
    transfer functions for differentiation and unit delays.

    Examples
    --------
    >>> # Create a MIMO transfer function object
    >>> # The transfer function from the 2nd input to the 1st output is
    >>> # (3s + 4) / (6s^2 + 5s + 4).
    >>> num = [[[1., 2.], [3., 4.]], [[5., 6.], [7., 8.]]]
    >>> den = [[[9., 8., 7.], [6., 5., 4.]], [[3., 2., 1.], [-1., -2., -3.]]]
    >>> sys1 = tf(num, den)

    >>> # Create a variable 's' to allow algebra operations for SISO systems
    >>> s = tf('s')
    >>> G  = (s + 1)/(s**2 + 2*s + 1)

    >>> # Convert a StateSpace to a TransferFunction object.
    >>> sys_ss = ss("1. -2; 3. -4", "5.; 7", "6. 8", "9.")
    >>> sys2 = tf(sys1)

    """

    if len(args) == 2 or len(args) == 3:
        return TransferFunction(*args, **kwargs)
    elif len(args) == 1:
        # Look for special cases defining differential/delay operator
        if args[0] == 's':
            return TransferFunction.s
        elif args[0] == 'z':
            return TransferFunction.z

        from .statesp import StateSpace
        sys = args[0]
        if isinstance(sys, StateSpace):
            return ss2tf(sys)
        elif isinstance(sys, TransferFunction):
            return deepcopy(sys)
        else:
            raise TypeError("tf(sys): sys must be a StateSpace or "
                            "TransferFunction object.   It is %s." % type(sys))
    else:
        raise ValueError("Needs 1 or 2 arguments; received %i." % len(args))


def ss2tf(*args, **kwargs):
    """ss2tf(sys)

    Transform a state space system to a transfer function.

    The function accepts either 1 or 4 parameters:

    ``ss2tf(sys)``
        Convert a linear system into space system form. Always creates a
        new system, even if sys is already a StateSpace object.

    ``ss2tf(A, B, C, D)``
        Create a state space system from the matrices of its state and
        output equations.

        For details see: :func:`ss`

    Parameters
    ----------
    sys: StateSpace
        A linear system
    A: array_like or string
        System matrix
    B: array_like or string
        Control matrix
    C: array_like or string
        Output matrix
    D: array_like or string
        Feedthrough matrix

    Returns
    -------
    out: TransferFunction
        New linear system in transfer function form

    Raises
    ------
    ValueError
        if matrix sizes are not self-consistent, or if an invalid number of
        arguments is passed in
    TypeError
        if `sys` is not a StateSpace object

    See Also
    --------
    tf
    ss
    tf2ss

    Examples
    --------
    >>> A = [[1., -2], [3, -4]]
    >>> B = [[5.], [7]]
    >>> C = [[6., 8]]
    >>> D = [[9.]]
    >>> sys1 = ss2tf(A, B, C, D)

    >>> sys_ss = ss(A, B, C, D)
    >>> sys2 = ss2tf(sys_ss)

    """

    from .statesp import StateSpace
    if len(args) == 4 or len(args) == 5:
        # Assume we were given the A, B, C, D matrix and (optional) dt
        return _convert_to_transfer_function(StateSpace(*args, **kwargs))

    elif len(args) == 1:
        sys = args[0]
        if isinstance(sys, StateSpace):
            return _convert_to_transfer_function(sys)
        else:
            raise TypeError(
                "ss2tf(sys): sys must be a StateSpace object.  It is %s."
                % type(sys))
    else:
        raise ValueError("Needs 1 or 4 arguments; received %i." % len(args))


def tfdata(sys):
    """
    Return transfer function data objects for a system

    Parameters
    ----------
    sys: LTI (StateSpace, or TransferFunction)
        LTI system whose data will be returned

    Returns
    -------
    (num, den): numerator and denominator arrays
        Transfer function coefficients (SISO only)
    """
    tf = _convert_to_transfer_function(sys)

    return tf.num, tf.den


def _clean_part(data):
    """
    Return a valid, cleaned up numerator or denominator
    for the TransferFunction class.

    Parameters
    ----------
    data: numerator or denominator of a transfer function.

    Returns
    -------
    data: list of lists of ndarrays, with int converted to float
    """
    valid_types = (int, float, complex, np.number)
    valid_collection = (list, tuple, ndarray)

    if (isinstance(data, valid_types) or
            (isinstance(data, ndarray) and data.ndim == 0)):
        # Data is a scalar (including 0d ndarray)
        data = [[array([data])]]
    elif (isinstance(data, ndarray) and data.ndim == 3 and
          isinstance(data[0, 0, 0], valid_types)):
        data = [[array(data[i, j])
                 for j in range(data.shape[1])]
                for i in range(data.shape[0])]
    elif (isinstance(data, valid_collection) and
            all([isinstance(d, valid_types) for d in data])):
        data = [[array(data)]]
    elif (isinstance(data, (list, tuple)) and
          isinstance(data[0], (list, tuple)) and
          (isinstance(data[0][0], valid_collection) and
           all([isinstance(d, valid_types) for d in data[0][0]]))):
        data = list(data)
        for j in range(len(data)):
            data[j] = list(data[j])
            for k in range(len(data[j])):
                data[j][k] = array(data[j][k])
    else:
        # If the user passed in anything else, then it's unclear what
        # the meaning is.
        raise TypeError(
            "The numerator and denominator inputs must be scalars or vectors "
            "(for\nSISO), or lists of lists of vectors (for SISO or MIMO).")

    # Check for coefficients that are ints and convert to floats
    for i in range(len(data)):
        for j in range(len(data[i])):
            for k in range(len(data[i][j])):
                if isinstance(data[i][j][k], (int, np.int)):
                    data[i][j][k] = float(data[i][j][k])

    return data

# Define constants to represent differentiation, unit delay
TransferFunction.s = TransferFunction([1, 0], [1], 0)
TransferFunction.z = TransferFunction([1, 0], [1], True)<|MERGE_RESOLUTION|>--- conflicted
+++ resolved
@@ -206,19 +206,6 @@
 
         self._truncatecoeff()
 
-<<<<<<< HEAD
-    def __call__(self, x, squeeze=True):
-        """Evaluate system's transfer function at complex frequencies.
-        
-        Returns the complex frequency response `sys(x)` where `x` is `s` for 
-        continuous-time systems and `z` for discrete-time systems. 
-
-        To evaluate at a frequency omega in radians per second, enter 
-        ``x = omega * 1j``, for continuous-time systems, or 
-        ``x = exp(1j * omega * dt)`` for discrete-time systems. Or use 
-        :meth:`TransferFunction.frequency_response`. 
-
-=======
         # get dt
         if len(args) == 2:
             # no dt given in positional arguments
@@ -255,26 +242,11 @@
         ``x = exp(1j * omega * dt)`` for discrete-time systems. Or use
         :meth:`TransferFunction.frequency_response`.
 
->>>>>>> 195bec3e
         Parameters
         ----------
         x: complex array_like or complex
             Complex frequencies
         squeeze: bool, optional (default=True)
-<<<<<<< HEAD
-            If True and `sys` is single input single output (SISO), returns a 
-            1D array or scalar depending on the length of `x`. 
-            
-        Returns
-        -------
-        fresp : (self.outputs, self.inputs, len(x)) or len(x) complex ndarray
-            The frequency response of the system. Array is `len(x)` if and 
-            only if system is SISO and ``squeeze=True``.
-
-        """     
-        out = self.horner(x)
-        if not hasattr(x, '__len__'): 
-=======
             If True and `sys` is single input single output (SISO), returns a
             1D array or scalar depending on the length of `x`.
 
@@ -287,7 +259,6 @@
         """
         out = self.horner(x)
         if not hasattr(x, '__len__'):
->>>>>>> 195bec3e
             # received a scalar x, squeeze down the array along last dim
             out = np.squeeze(out, axis=2)
         if squeeze and self.issiso():
@@ -298,15 +269,6 @@
 
     def horner(self, x):
         """Evaluate system's transfer function at complex frequency
-<<<<<<< HEAD
-        using Horner's method. 
-
-        Evaluates `sys(x)` where `x` is `s` for continuous-time systems and `z`
-        for discrete-time systems. 
-        
-        Expects inputs and outputs to be formatted correctly. Use ``sys(x)``
-        for a more user-friendly interface. 
-=======
         using Horner's method.
 
         Evaluates `sys(x)` where `x` is `s` for continuous-time systems and `z`
@@ -314,7 +276,6 @@
 
         Expects inputs and outputs to be formatted correctly. Use ``sys(x)``
         for a more user-friendly interface.
->>>>>>> 195bec3e
 
         Parameters
         ----------
@@ -698,29 +659,17 @@
             return TransferFunction(num, den, self.dt)
 
     def freqresp(self, omega):
-<<<<<<< HEAD
-        """(deprecated) Evaluate transfer function at complex frequencies. 
-        
-        .. deprecated::0.9.0 
-            Method has been given the more pythonic name 
-            :meth:`TransferFunction.frequency_response`. Or use 
-=======
         """(deprecated) Evaluate transfer function at complex frequencies.
 
         .. deprecated::0.9.0
             Method has been given the more pythonic name
             :meth:`TransferFunction.frequency_response`. Or use
->>>>>>> 195bec3e
             :func:`freqresp` in the MATLAB compatibility module.
         """
         warn("TransferFunction.freqresp(omega) will be removed in a "
              "future release of python-control; use "
              "sys.frequency_response(omega), or freqresp(sys, omega) in the "
-<<<<<<< HEAD
-             "MATLAB compatibility module instead", DeprecationWarning)        
-=======
              "MATLAB compatibility module instead", DeprecationWarning)
->>>>>>> 195bec3e
         return self.frequency_response(omega)
 
     def pole(self):
